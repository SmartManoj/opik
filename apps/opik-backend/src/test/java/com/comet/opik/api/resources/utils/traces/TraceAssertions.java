--- conflicted
+++ resolved
@@ -212,8 +212,5 @@
         assertThat(actualTraceThreadModels.stream().map(TraceThreadModel::id))
                 .allMatch(Objects::nonNull);
     }
-<<<<<<< HEAD
-=======
-
->>>>>>> a14c54e5
+
 }