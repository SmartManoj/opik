package com.comet.opik.domain;

import com.comet.opik.api.AutomationRule;
import com.comet.opik.api.AutomationRuleEvaluator;
import com.comet.opik.api.AutomationRuleEvaluatorCriteria;
import com.comet.opik.api.AutomationRuleEvaluatorLlmAsJudge;
import com.comet.opik.api.AutomationRuleEvaluatorType;
import com.comet.opik.api.AutomationRuleEvaluatorUpdate;
import com.comet.opik.api.error.EntityAlreadyExistsException;
import com.comet.opik.api.error.ErrorMessage;
import com.google.inject.ImplementedBy;
import jakarta.inject.Inject;
import jakarta.inject.Singleton;
import jakarta.ws.rs.NotFoundException;
import jakarta.ws.rs.core.Response;
import lombok.NonNull;
import lombok.RequiredArgsConstructor;
import lombok.extern.slf4j.Slf4j;
import org.jdbi.v3.core.statement.UnableToExecuteStatementException;
import ru.vyarus.guicey.jdbi3.tx.TransactionTemplate;

import java.sql.SQLIntegrityConstraintViolationException;
import java.util.Collections;
import java.util.List;
import java.util.Set;
import java.util.UUID;

import static com.comet.opik.api.AutomationRuleEvaluator.AutomationRuleEvaluatorPage;
import static com.comet.opik.infrastructure.db.TransactionTemplateAsync.READ_ONLY;
import static com.comet.opik.infrastructure.db.TransactionTemplateAsync.WRITE;

@ImplementedBy(AutomationRuleEvaluatorServiceImpl.class)
public interface AutomationRuleEvaluatorService {

    <E, T extends AutomationRuleEvaluator<E>> T save(T automationRuleEvaluator, @NonNull UUID projectId,
            @NonNull String workspaceId, @NonNull String userName);

    void update(@NonNull UUID id, @NonNull UUID projectId, @NonNull String workspaceId, @NonNull String userName,
            AutomationRuleEvaluatorUpdate automationRuleEvaluator);

    <E, T extends AutomationRuleEvaluator<E>> T findById(@NonNull UUID id, @NonNull UUID projectId,
            @NonNull String workspaceId);

    void delete(@NonNull Set<UUID> ids, @NonNull UUID projectId, @NonNull String workspaceId);

    AutomationRuleEvaluatorPage find(@NonNull UUID projectId, @NonNull String workspaceId,
            String name, int page, int size);

    List<AutomationRuleEvaluatorLlmAsJudge> findAll(@NonNull UUID projectId, @NonNull String workspaceId,
            AutomationRuleEvaluatorType automationRuleEvaluatorType);
}

@Singleton
@RequiredArgsConstructor(onConstructor_ = @Inject)
@Slf4j
class AutomationRuleEvaluatorServiceImpl implements AutomationRuleEvaluatorService {

    private static final String EVALUATOR_ALREADY_EXISTS = "AutomationRuleEvaluator already exists";

    private final @NonNull IdGenerator idGenerator;
    private final @NonNull TransactionTemplate template;

    @Override
<<<<<<< HEAD
    public <E, T extends AutomationRuleEvaluator<E>> T save(@NonNull T inputRuleEvaluator,
=======
    public <E, T extends AutomationRuleEvaluator<E>> T save(T inputRuleEvaluator,
            @NonNull UUID projectId,
>>>>>>> 437ed389
            @NonNull String workspaceId,
            @NonNull String userName) {

        UUID id = idGenerator.generateId();
        IdGenerator.validateVersion(id, "AutomationRuleEvaluator");

        return template.inTransaction(WRITE, handle -> {
            var evaluatorsDAO = handle.attach(AutomationRuleEvaluatorDAO.class);

            AutomationRuleEvaluatorModel<?> evaluator = switch (inputRuleEvaluator) {
                case AutomationRuleEvaluatorLlmAsJudge llmAsJudge -> {
                    var definition = llmAsJudge.toBuilder()
                            .id(id)
                            .projectId(projectId)
                            .createdBy(userName)
                            .lastUpdatedBy(userName)
                            .build();

                    yield AutomationModelEvaluatorMapper.INSTANCE.map(definition);
                }

            };

            try {
                log.debug("Creating {} AutomationRuleEvaluator with id '{}' in projectId '{}' and workspaceId '{}'",
                        evaluator.type(), id, evaluator.projectId(), workspaceId);

                evaluatorsDAO.saveBaseRule(evaluator, workspaceId);
                evaluatorsDAO.saveEvaluator(evaluator);

                return findById(evaluator.id(), evaluator.projectId(), workspaceId);

            } catch (UnableToExecuteStatementException e) {
                if (e.getCause() instanceof SQLIntegrityConstraintViolationException) {
                    log.info(EVALUATOR_ALREADY_EXISTS, e);
                    throw new EntityAlreadyExistsException(new ErrorMessage(List.of(EVALUATOR_ALREADY_EXISTS)));
                } else {
                    throw e;
                }
            }
        });
    }

    @Override
    public void update(@NonNull UUID id, @NonNull UUID projectId, @NonNull String workspaceId,
            @NonNull String userName, @NonNull AutomationRuleEvaluatorUpdate evaluatorUpdate) {

        log.debug("Updating AutomationRuleEvaluator with id '{}' in projectId '{}' and workspaceId '{}'", id, projectId,
                workspaceId);
        template.inTransaction(WRITE, handle -> {
            var dao = handle.attach(AutomationRuleEvaluatorDAO.class);

            try {
                int resultBase = dao.updateBaseRule(id, projectId, workspaceId, evaluatorUpdate.name(),
                        evaluatorUpdate.samplingRate(), userName);

                var modelUpdate = LlmAsJudgeAutomationRuleEvaluatorModel.builder()
                        .code(AutomationModelEvaluatorMapper.INSTANCE.map(evaluatorUpdate.code()))
                        .lastUpdatedBy(userName)
                        .build();

                int resultEval = dao.updateEvaluator(id, modelUpdate);

                if (resultEval == 0 || resultBase == 0) {
                    throw newNotFoundException();
                }
            } catch (UnableToExecuteStatementException e) {
                if (e.getCause() instanceof SQLIntegrityConstraintViolationException) {
                    log.info(EVALUATOR_ALREADY_EXISTS);
                    throw new EntityAlreadyExistsException(new ErrorMessage(List.of(EVALUATOR_ALREADY_EXISTS)));
                } else {
                    throw e;
                }
            }

            return null;
        });
    }

    @Override
    public <E, T extends AutomationRuleEvaluator<E>> T findById(@NonNull UUID id, @NonNull UUID projectId,
            @NonNull String workspaceId) {
        log.debug("Finding AutomationRuleEvaluator with id '{}' in projectId '{}' and workspaceId '{}'", id, projectId,
                workspaceId);

        return template.inTransaction(READ_ONLY, handle -> {
            var dao = handle.attach(AutomationRuleEvaluatorDAO.class);
            var singleIdSet = Collections.singleton(id);
            var criteria = AutomationRuleEvaluatorCriteria.builder().ids(singleIdSet).build();
            return dao.find(workspaceId, projectId, criteria)
                    .stream()
                    .findFirst()
                    .map(ruleEvaluator -> switch (ruleEvaluator) {
                        case LlmAsJudgeAutomationRuleEvaluatorModel llmAsJudge ->
                            AutomationModelEvaluatorMapper.INSTANCE.map(llmAsJudge);
                    })
                    .map(evaluator -> (T) evaluator)
                    .orElseThrow(this::newNotFoundException);
        });
    }

    @Override
    public void delete(@NonNull Set<UUID> ids, @NonNull UUID projectId, @NonNull String workspaceId) {
        if (ids.isEmpty()) {
            log.info("Delete AutomationRuleEvaluator: ids list is empty, returning");
            return;
        }

        log.debug("Deleting AutomationRuleEvaluators with ids {} in projectId '{}' and workspaceId '{}'", ids,
                projectId, workspaceId);

        template.inTransaction(WRITE, handle -> {
            var dao = handle.attach(AutomationRuleEvaluatorDAO.class);
            dao.deleteEvaluatorsByIds(workspaceId, projectId, ids);
            dao.deleteBaseRules(ids, projectId, workspaceId);
            return null;
        });
    }

    private NotFoundException newNotFoundException() {
        String message = "AutomationRuleEvaluator not found";
        log.info(message);
        return new NotFoundException(message,
                Response.status(Response.Status.NOT_FOUND).entity(new ErrorMessage(List.of(message))).build());
    }

    @Override
    public AutomationRuleEvaluatorPage find(@NonNull UUID projectId, @NonNull String workspaceId,
            String name, int pageNum, int size) {

        log.debug("Finding AutomationRuleEvaluators with name pattern '{}' in projectId '{}' and workspaceId '{}'",
                name, projectId, workspaceId);

        return template.inTransaction(READ_ONLY, handle -> {
            var dao = handle.attach(AutomationRuleEvaluatorDAO.class);
            var total = dao.findCount(projectId, workspaceId, AutomationRule.AutomationRuleAction.EVALUATOR);
            var offset = (pageNum - 1) * size;

            var criteria = AutomationRuleEvaluatorCriteria.builder().name(name).build();
            var automationRuleEvaluators = dao.find(workspaceId, projectId, criteria, offset, size)
                    .stream()
                    .map(evaluator -> switch (evaluator) {
                        case LlmAsJudgeAutomationRuleEvaluatorModel llmAsJudge ->
                            AutomationModelEvaluatorMapper.INSTANCE.map(llmAsJudge);
                    })
                    .toList();
            log.info("Found {} AutomationRuleEvaluators for projectId '{}'", automationRuleEvaluators.size(),
                    projectId);

            return new AutomationRuleEvaluatorPage(pageNum, automationRuleEvaluators.size(), total,
                    automationRuleEvaluators);
        });
    }

    @Override
    public List<AutomationRuleEvaluatorLlmAsJudge> findAll(@NonNull UUID projectId, @NonNull String workspaceId,
            @NonNull AutomationRuleEvaluatorType type) {
        log.debug("Finding AutomationRuleEvaluators with type '{}' in projectId '{}' and workspaceId '{}'", type,
                projectId, workspaceId);

        return template.inTransaction(READ_ONLY, handle -> {
            var dao = handle.attach(AutomationRuleEvaluatorDAO.class);
            var criteria = AutomationRuleEvaluatorCriteria.builder().type(AutomationRuleEvaluatorType.LLM_AS_JUDGE)
                    .build();

            return dao.find(workspaceId, projectId, criteria)
                    .stream()
                    .map(evaluator -> switch (evaluator) {
                        case LlmAsJudgeAutomationRuleEvaluatorModel llmAsJudge ->
                            AutomationModelEvaluatorMapper.INSTANCE.map(llmAsJudge);
                    })
                    .toList();

        });
    }

}<|MERGE_RESOLUTION|>--- conflicted
+++ resolved
@@ -61,12 +61,8 @@
     private final @NonNull TransactionTemplate template;
 
     @Override
-<<<<<<< HEAD
     public <E, T extends AutomationRuleEvaluator<E>> T save(@NonNull T inputRuleEvaluator,
-=======
-    public <E, T extends AutomationRuleEvaluator<E>> T save(T inputRuleEvaluator,
             @NonNull UUID projectId,
->>>>>>> 437ed389
             @NonNull String workspaceId,
             @NonNull String userName) {
 
