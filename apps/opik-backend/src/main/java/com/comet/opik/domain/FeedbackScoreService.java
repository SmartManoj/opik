package com.comet.opik.domain;

import com.comet.opik.api.FeedbackScore;
import com.comet.opik.api.FeedbackScoreBatchItem;
import com.comet.opik.api.FeedbackScoreNames;
import com.comet.opik.api.Project;
import com.comet.opik.domain.threads.TraceThreadService;
<<<<<<< HEAD
=======
import com.comet.opik.infrastructure.auth.RequestContext;
>>>>>>> 39dc4601
import com.comet.opik.utils.WorkspaceUtils;
import com.google.common.base.Preconditions;
import com.google.inject.ImplementedBy;
import com.google.inject.Singleton;
import jakarta.inject.Inject;
import lombok.Builder;
import lombok.NonNull;
import lombok.RequiredArgsConstructor;
import lombok.extern.slf4j.Slf4j;
import org.apache.commons.lang3.StringUtils;
import reactor.core.publisher.Flux;
import reactor.core.publisher.Mono;

import java.util.List;
import java.util.Map;
import java.util.Set;
import java.util.UUID;
import java.util.stream.Collectors;

import static com.comet.opik.utils.ErrorUtils.failWithNotFound;
import static java.util.stream.Collectors.groupingBy;

@ImplementedBy(FeedbackScoreServiceImpl.class)
public interface FeedbackScoreService {

    Mono<Void> scoreTrace(UUID traceId, FeedbackScore score);
    Mono<Void> scoreSpan(UUID spanId, FeedbackScore score);

    Mono<Void> scoreBatchOfSpans(List<FeedbackScoreBatchItem> scores);
    Mono<Void> scoreBatchOfTraces(List<FeedbackScoreBatchItem> scores);

    Mono<Void> deleteSpanScore(UUID id, String tag);
    Mono<Void> deleteTraceScore(UUID id, String tag);

    Mono<FeedbackScoreNames> getTraceFeedbackScoreNames(UUID projectId);

    Mono<FeedbackScoreNames> getSpanFeedbackScoreNames(UUID projectId, SpanType type);

    Mono<FeedbackScoreNames> getExperimentsFeedbackScoreNames(Set<UUID> experimentIds);

    Mono<FeedbackScoreNames> getProjectsFeedbackScoreNames(Set<UUID> projectIds);

    Mono<Void> scoreBatchOfThreads(List<FeedbackScoreBatchItem> scores);

<<<<<<< HEAD
    Mono<Void> deleteThreadScores(UUID projectId, String threadId, Set<String> names);
=======
    Mono<Void> deleteThreadScores(String projectName, String threadId, Set<String> names);
>>>>>>> 39dc4601
}

@Slf4j
@Singleton
@RequiredArgsConstructor(onConstructor_ = @Inject)
class FeedbackScoreServiceImpl implements FeedbackScoreService {

    private final @NonNull FeedbackScoreDAO dao;
    private final @NonNull SpanDAO spanDAO;
    private final @NonNull TraceDAO traceDAO;
    private final @NonNull ProjectService projectService;
    private final @NonNull TraceThreadService traceThreadService;

    @Builder(toBuilder = true)
    record ProjectDto(Project project, List<FeedbackScoreBatchItem> scores) {
    }

    @Override
    public Mono<Void> scoreTrace(@NonNull UUID traceId, @NonNull FeedbackScore score) {
        return traceDAO.getProjectIdFromTrace(traceId)
                .switchIfEmpty(Mono.error(failWithNotFound("Trace", traceId)))
                .flatMap(projectId -> dao.scoreEntity(EntityType.TRACE, traceId, score, projectId))
                .then();
    }

    @Override
    public Mono<Void> scoreSpan(@NonNull UUID spanId, @NonNull FeedbackScore score) {

        return spanDAO.getProjectIdFromSpan(spanId)
                .switchIfEmpty(Mono.error(failWithNotFound("Span", spanId)))
                .flatMap(projectId -> dao.scoreEntity(EntityType.SPAN, spanId, score, projectId))
                .then();
    }

    @Override
    public Mono<Void> scoreBatchOfSpans(@NonNull List<FeedbackScoreBatchItem> scores) {
        return processScoreBatch(EntityType.SPAN, scores);
    }

    @Override
    public Mono<Void> scoreBatchOfTraces(@NonNull List<FeedbackScoreBatchItem> scores) {
        return processScoreBatch(EntityType.TRACE, scores);
    }

    private Mono<Void> processScoreBatch(EntityType entityType, List<FeedbackScoreBatchItem> scores) {

        if (scores.isEmpty()) {
            return Mono.empty();
        }

        // group scores by project name to resolve project itemIds
        Map<String, List<FeedbackScoreBatchItem>> scoresPerProject = scores
                .stream()
                .map(score -> {
                    IdGenerator.validateVersion(score.id(), entityType.getType()); // validate span/trace id

                    return score.toBuilder()
                            .projectName(WorkspaceUtils.getProjectName(score.projectName()))
                            .build();
                })
                .collect(groupingBy(FeedbackScoreBatchItem::projectName));

        return projectService.retrieveByNamesOrCreate(scoresPerProject.keySet())
                .map(ProjectService::groupByName)
                .map(projectMap -> mergeProjectsAndScores(projectMap, scoresPerProject))
                .flatMap(projects -> saveScoreBatch(entityType, projects)) // score all scores
                .then();
    }

    private Mono<Long> saveScoreBatch(EntityType entityType, List<ProjectDto> projects) {
        return Flux.fromIterable(projects)
                .flatMap(projectDto -> dao.scoreBatchOf(entityType, projectDto.scores()))
                .reduce(0L, Long::sum);
    }

    private List<ProjectDto> mergeProjectsAndScores(Map<String, Project> projectMap,
            Map<String, List<FeedbackScoreBatchItem>> scoresPerProject) {
        return scoresPerProject.keySet()
                .stream()
                .map(projectName -> {
                    Project project = projectMap.get(projectName);
                    return new ProjectDto(
                            project,
                            scoresPerProject.get(projectName)
                                    .stream()
                                    .map(item -> item.toBuilder().projectId(project.id()).build()) // set projectId
                                    .toList());
                })
                .toList();
    }

    @Override
    public Mono<Void> deleteSpanScore(UUID id, String name) {
        return dao.deleteScoreFrom(EntityType.SPAN, id, name);
    }

    @Override
    public Mono<Void> deleteTraceScore(UUID id, String name) {
        return dao.deleteScoreFrom(EntityType.TRACE, id, name);
    }

    @Override
    public Mono<FeedbackScoreNames> getTraceFeedbackScoreNames(@NonNull UUID projectId) {
        // Will throw an error in case we try to get private project with public visibility
        projectService.get(projectId);
        return dao.getTraceFeedbackScoreNames(projectId)
                .map(names -> names.stream().map(FeedbackScoreNames.ScoreName::new).toList())
                .map(FeedbackScoreNames::new);
    }

    @Override
    public Mono<FeedbackScoreNames> getSpanFeedbackScoreNames(@NonNull UUID projectId, SpanType type) {
        // Will throw an error in case we try to get private project with public visibility
        projectService.get(projectId);
        return dao.getSpanFeedbackScoreNames(projectId, type)
                .map(names -> names.stream().map(FeedbackScoreNames.ScoreName::new).toList())
                .map(FeedbackScoreNames::new);
    }

    @Override
    public Mono<FeedbackScoreNames> getExperimentsFeedbackScoreNames(Set<UUID> experimentIds) {
        return dao.getExperimentsFeedbackScoreNames(experimentIds)
                .map(names -> names.stream().map(FeedbackScoreNames.ScoreName::new).toList())
                .map(FeedbackScoreNames::new);
    }

    @Override
    public Mono<FeedbackScoreNames> getProjectsFeedbackScoreNames(Set<UUID> projectIds) {
        return dao.getProjectsFeedbackScoreNames(projectIds)
                .map(names -> names.stream().map(FeedbackScoreNames.ScoreName::new).toList())
                .map(FeedbackScoreNames::new);
    }

    @Override
    public Mono<Void> scoreBatchOfThreads(List<FeedbackScoreBatchItem> scores) {
        return processThreadsScoreBatch(scores);
    }

    @Override
<<<<<<< HEAD
    public Mono<Void> deleteThreadScores(UUID projectId, String threadId, Set<String> names) {
        if (names.isEmpty()) {
            return Mono.empty();
        }

        return traceThreadService.getThreadModelId(projectId, threadId)
                .flatMap(threadModelId -> dao.deleteByEntityIdAndNames(EntityType.THREAD, threadModelId, names))
                .switchIfEmpty(Mono.defer(() -> {
                    log.info("ThreadId '{}' not found in project '{}'. No scores deleted.", threadId, projectId);
                    return Mono.empty();
                }))
                .doOnNext(count -> log.info("Deleted '{}' scores for threadId '{}' in projectId '{}'", count, threadId,
                        projectId))
                .then();
    }

    private Mono<Void> processThreadsScoreBatch(List<FeedbackScoreBatchItem> scores) {

        if (scores.isEmpty()) {
=======
    public Mono<Void> deleteThreadScores(@NonNull String projectName, @NonNull String threadId,
            @NonNull Set<String> names) {
        Preconditions.checkArgument(!StringUtils.isBlank(projectName), "Project name cannot be blank");
        Preconditions.checkArgument(!StringUtils.isBlank(threadId), "Thread ID cannot be blank");

        if (names.isEmpty()) {
            log.info("No names provided for deletion of scores for threadId '{}' in projectName '{}'", threadId,
                    projectName);
            return Mono.empty();
        }

        return getProject(projectName)
                .flatMap(projectId -> traceThreadService.getThreadModelId(projectId, threadId)
                        .flatMap(threadModelId -> dao.deleteByEntityIdAndNames(EntityType.THREAD, threadModelId, names))
                        .switchIfEmpty(Mono.defer(() -> {
                            log.info("ThreadId '{}' not found in project '{}'. No scores deleted.", threadId,
                                    projectId);
                            return Mono.empty();
                        }))
                        .doOnNext(count -> log.info("Deleted '{}' scores for threadId '{}' in projectId '{}'", count,
                                threadId,
                                projectId)))
                .then();
    }

    private Mono<UUID> getProject(String projectName) {
        return Mono.deferContextual(context -> Mono.fromCallable(() -> {
            String workspaceId = context.get(RequestContext.WORKSPACE_ID);

            return projectService.findByNames(workspaceId, List.of(projectName)).stream().findFirst();
        }).flatMap(project -> {
            if (project.isEmpty()) {
                log.info("Project '{}' not found in workspace '{}'", projectName,
                        context.get(RequestContext.WORKSPACE_ID));
                return Mono.empty();
            }

            return Mono.just(project.get().id());
        }));
    }

    private Mono<Void> processThreadsScoreBatch(List<FeedbackScoreBatchItem> scores) {

        if (scores.isEmpty()) {
            log.info("No scores provided for batch processing of threads");
>>>>>>> 39dc4601
            return Mono.empty();
        }

        // group scores by project name to resolve project itemIds
        Map<String, List<FeedbackScoreBatchItem>> scoresPerProject = scores
                .stream()
                .map(score -> score.toBuilder()
                        .projectName(WorkspaceUtils.getProjectName(score.projectName()))
                        .build())
                .collect(groupingBy(FeedbackScoreBatchItem::projectName));

        return projectService.retrieveByNamesOrCreate(scoresPerProject.keySet())
                .map(ProjectService::groupByName)
                .map(projectMap -> mergeProjectsAndScores(projectMap, scoresPerProject))
                .flatMap(this::saveThreadScoreBatch) // save all scores
<<<<<<< HEAD
=======
                .doOnSuccess(count -> log.info("Saved '{}' thread scores in batch", count))
>>>>>>> 39dc4601
                .then();
    }

    private Mono<Long> saveThreadScoreBatch(List<ProjectDto> projects) {
        return Flux.fromIterable(projects)
                .flatMap(projectDto -> {
                    // Collect unique thread IDs from the scores
                    Set<String> threadIds = projectDto.scores()
                            .stream()
                            .map(FeedbackScoreBatchItem::threadId)
                            .collect(Collectors.toSet());

                    return Flux.fromIterable(threadIds)
                            // resolve thread model IDs for each thread ID
                            .flatMap(threadId -> getOrCreateThread(projectDto, threadId))
                            .collectMap(Map.Entry::getKey, Map.Entry::getValue)
                            .map(threadIdMap -> bindThreadModelId(projectDto, threadIdMap))
                            .filter(projectDtoWithThreads -> !projectDtoWithThreads.scores().isEmpty())
                            // score the batch of threads with resolved thread model IDs
                            .flatMap(score -> dao.scoreBatchOfThreads(score.scores()));
                })
                .reduce(0L, Long::sum);
    }

    private Mono<Map.Entry<String, UUID>> getOrCreateThread(ProjectDto projectDto, String threadId) {
        return traceThreadService.getOrCreateThreadId(projectDto.project().id(), threadId)
                .map(threadModelId -> Map.entry(threadId, threadModelId));
    }

    private ProjectDto bindThreadModelId(ProjectDto projectDto, Map<String, UUID> threadIdMap) {
        return projectDto.toBuilder()
                .project(projectDto.project())
                .scores(projectDto.scores()
                        .stream()
                        .map(score -> score.toBuilder()
                                .id(threadIdMap.get(score.threadId())) // set thread model id
                                .build())
                        .toList())
                .build();
    }
}<|MERGE_RESOLUTION|>--- conflicted
+++ resolved
@@ -5,10 +5,7 @@
 import com.comet.opik.api.FeedbackScoreNames;
 import com.comet.opik.api.Project;
 import com.comet.opik.domain.threads.TraceThreadService;
-<<<<<<< HEAD
-=======
 import com.comet.opik.infrastructure.auth.RequestContext;
->>>>>>> 39dc4601
 import com.comet.opik.utils.WorkspaceUtils;
 import com.google.common.base.Preconditions;
 import com.google.inject.ImplementedBy;
@@ -53,11 +50,7 @@
 
     Mono<Void> scoreBatchOfThreads(List<FeedbackScoreBatchItem> scores);
 
-<<<<<<< HEAD
-    Mono<Void> deleteThreadScores(UUID projectId, String threadId, Set<String> names);
-=======
     Mono<Void> deleteThreadScores(String projectName, String threadId, Set<String> names);
->>>>>>> 39dc4601
 }
 
 @Slf4j
@@ -197,27 +190,6 @@
     }
 
     @Override
-<<<<<<< HEAD
-    public Mono<Void> deleteThreadScores(UUID projectId, String threadId, Set<String> names) {
-        if (names.isEmpty()) {
-            return Mono.empty();
-        }
-
-        return traceThreadService.getThreadModelId(projectId, threadId)
-                .flatMap(threadModelId -> dao.deleteByEntityIdAndNames(EntityType.THREAD, threadModelId, names))
-                .switchIfEmpty(Mono.defer(() -> {
-                    log.info("ThreadId '{}' not found in project '{}'. No scores deleted.", threadId, projectId);
-                    return Mono.empty();
-                }))
-                .doOnNext(count -> log.info("Deleted '{}' scores for threadId '{}' in projectId '{}'", count, threadId,
-                        projectId))
-                .then();
-    }
-
-    private Mono<Void> processThreadsScoreBatch(List<FeedbackScoreBatchItem> scores) {
-
-        if (scores.isEmpty()) {
-=======
     public Mono<Void> deleteThreadScores(@NonNull String projectName, @NonNull String threadId,
             @NonNull Set<String> names) {
         Preconditions.checkArgument(!StringUtils.isBlank(projectName), "Project name cannot be blank");
@@ -263,7 +235,6 @@
 
         if (scores.isEmpty()) {
             log.info("No scores provided for batch processing of threads");
->>>>>>> 39dc4601
             return Mono.empty();
         }
 
@@ -279,10 +250,7 @@
                 .map(ProjectService::groupByName)
                 .map(projectMap -> mergeProjectsAndScores(projectMap, scoresPerProject))
                 .flatMap(this::saveThreadScoreBatch) // save all scores
-<<<<<<< HEAD
-=======
                 .doOnSuccess(count -> log.info("Saved '{}' thread scores in batch", count))
->>>>>>> 39dc4601
                 .then();
     }
 
