package com.comet.opik.api.resources.v1.events;

import com.comet.opik.api.AutomationRuleEvaluatorLlmAsJudge;
import com.comet.opik.api.AutomationRuleEvaluatorType;
import com.comet.opik.api.FeedbackScoreBatchItem;
import com.comet.opik.api.Trace;
import com.comet.opik.api.events.TracesCreated;
import com.comet.opik.domain.AutomationRuleEvaluatorService;
import com.comet.opik.domain.ChatCompletionService;
import com.comet.opik.domain.FeedbackScoreService;
import com.comet.opik.domain.UserLog;
import com.comet.opik.infrastructure.auth.RequestContext;
import com.comet.opik.infrastructure.log.UserFacingLoggingFactory;
import com.google.common.eventbus.EventBus;
import com.google.common.eventbus.Subscribe;
import dev.langchain4j.model.chat.response.ChatResponse;
import jakarta.inject.Inject;
import lombok.NonNull;
import lombok.extern.slf4j.Slf4j;
import org.slf4j.Logger;
import org.slf4j.MDC;
import ru.vyarus.dropwizard.guice.module.installer.feature.eager.EagerSingleton;

import java.math.BigDecimal;
import java.util.List;
import java.util.Map;
import java.util.Random;
import java.util.UUID;

import static java.util.stream.Collectors.groupingBy;
import static java.util.stream.Collectors.mapping;
import static java.util.stream.Collectors.toList;
import static java.util.stream.Collectors.toMap;

@EagerSingleton
@Slf4j
public class OnlineScoringEventListener {

    private final AutomationRuleEvaluatorService ruleEvaluatorService;
    private final ChatCompletionService aiProxyService;
    private final FeedbackScoreService feedbackScoreService;
<<<<<<< HEAD
    private final Logger userFacingLogger;
=======
    private final @NonNull Logger userFacingLogger;
>>>>>>> b003ab17

    @Inject
    public OnlineScoringEventListener(@NonNull EventBus eventBus,
            @NonNull AutomationRuleEvaluatorService ruleEvaluatorService,
            @NonNull ChatCompletionService aiProxyService,
            @NonNull FeedbackScoreService feedbackScoreService) {
        this.ruleEvaluatorService = ruleEvaluatorService;
        this.aiProxyService = aiProxyService;
        this.feedbackScoreService = feedbackScoreService;
        eventBus.register(this);
        userFacingLogger = UserFacingLoggingFactory.getLogger(OnlineScoringEventListener.class);
    }

    /**
     * Listen for trace batches to check for existent Automation Rules to score them.
     * <br>
     * Automation Rule registers the percentage of traces to score, how to score them and so on.
     *
     * @param tracesBatch a traces batch with workspaceId and userName
     */
    @Subscribe
    public void onTracesCreated(TracesCreated tracesBatch) {
        log.debug(tracesBatch.traces().toString());

        Map<UUID, List<Trace>> tracesByProject = tracesBatch.traces().stream()
                .collect(groupingBy(Trace::projectId));

        Map<String, Integer> countMap = tracesByProject.entrySet().stream()
                .collect(toMap(entry -> "projectId: " + entry.getKey(),
                        entry -> entry.getValue().size()));

        log.debug("Received traces for workspace '{}': {}", tracesBatch.workspaceId(), countMap);

        Random random = new Random(System.currentTimeMillis());

        // fetch automation rules per project
        tracesByProject.forEach((projectId, traces) -> {
            log.debug("Fetching evaluators for {} traces, project '{}' on workspace '{}'",
                    traces.size(), projectId, tracesBatch.workspaceId());
            List<AutomationRuleEvaluatorLlmAsJudge> evaluators = ruleEvaluatorService.findAll(
                    projectId, tracesBatch.workspaceId(), AutomationRuleEvaluatorType.LLM_AS_JUDGE);
            log.info("Found {} evaluators for project '{}' on workspace '{}'", evaluators.size(),
                    projectId, tracesBatch.workspaceId());

            // Important to set the workspaceId for logging purposes
            try (MDC.MDCCloseable logScope = MDC.putCloseable(UserLog.MARKER, UserLog.AUTOMATION_RULE_EVALUATOR.name());
                    MDC.MDCCloseable scope = MDC.putCloseable("workspace_id", tracesBatch.workspaceId())) {

                // for each rule, sample traces and score them
                evaluators.forEach(evaluator -> traces.stream()
                        .filter(trace -> {
                            boolean sampled = random.nextFloat() < evaluator.getSamplingRate();

                            if (!sampled) {
                                MDC.put("rule_id", evaluator.getId().toString());
                                MDC.put("trace_id", trace.id().toString());

                                userFacingLogger.info(
                                        "The traceId '{}' was skipped for rule: '{}' and per the sampling rate '{}'",
                                        trace.id(), evaluator.getName(), evaluator.getSamplingRate());
                            }

                            return sampled;
                        })
                        .forEach(trace -> score(trace, evaluator, tracesBatch.workspaceId(),
                                tracesBatch.userName())));
            }

        });
    }

    /**
     * Use AI Proxy to score the trace and store it as a FeedbackScore.
     * If the evaluator has multiple score definitions, it calls the LLM once per score definition.
     *
     * @param trace         the trace to score
     * @param evaluator     the automation rule to score the trace
     * @param workspaceId   the workspace the trace belongs
     */
    private void score(Trace trace, AutomationRuleEvaluatorLlmAsJudge evaluator, String workspaceId,
            String userName) {

        //This is crucial for logging purposes to identify the rule and trace
        try (var ruleScope = MDC.putCloseable("rule_id", evaluator.getId().toString());
                var traceScope = MDC.putCloseable("trace_id", trace.id().toString())) {

            processScores(trace, evaluator, workspaceId, userName);
        }
    }

    private void processScores(Trace trace, AutomationRuleEvaluatorLlmAsJudge evaluator, String workspaceId,
            String userName) {
        userFacingLogger.info("Evaluating traceId '{}' sampled by rule '{}'", trace.id(), evaluator.getName());

        var scoreRequest = OnlineScoringEngine.prepareLlmRequest(evaluator.getCode(), trace);

        userFacingLogger.info("Sending traceId '{}' to LLM using the following input:\n\n{}", trace.id(), scoreRequest);

        final ChatResponse chatResponse;

        try {
            chatResponse = aiProxyService.scoreTrace(scoreRequest, evaluator.getCode().model(), workspaceId);
            userFacingLogger.info("Received response for traceId '{}':\n\n{}", trace.id(), chatResponse);
        } catch (Exception e) {
            userFacingLogger.error("Unexpected error while scoring traceId '{}' with rule '{}'", trace.id(),
                    evaluator.getName());
            throw e;
        }

        try {
            var scores = OnlineScoringEngine.toFeedbackScores(chatResponse).stream()
                    .map(item -> item.toBuilder()
                            .id(trace.id())
                            .projectId(trace.projectId())
                            .projectName(trace.projectName())
                            .build())
                    .toList();

            log.info("Received {} scores for traceId '{}' in workspace '{}'. Storing them.", scores.size(), trace.id(),
                    workspaceId);

            feedbackScoreService.scoreBatchOfTraces(scores)
                    .contextWrite(ctx -> ctx.put(RequestContext.USER_NAME, userName)
                            .put(RequestContext.WORKSPACE_ID, workspaceId))
                    .block();

            Map<String, List<BigDecimal>> loggedScores = scores
                    .stream()
                    .collect(
                            groupingBy(FeedbackScoreBatchItem::name, mapping(FeedbackScoreBatchItem::value, toList())));

            userFacingLogger.info("Scores for traceId '{}' stored successfully:\n\n{}", trace.id(), loggedScores);
        } catch (Exception e) {
            userFacingLogger.error("Unexpected error while storing scores for traceId '{}'", trace.id());
            throw e;
        }
    }

}<|MERGE_RESOLUTION|>--- conflicted
+++ resolved
@@ -39,11 +39,8 @@
     private final AutomationRuleEvaluatorService ruleEvaluatorService;
     private final ChatCompletionService aiProxyService;
     private final FeedbackScoreService feedbackScoreService;
-<<<<<<< HEAD
+
     private final Logger userFacingLogger;
-=======
-    private final @NonNull Logger userFacingLogger;
->>>>>>> b003ab17
 
     @Inject
     public OnlineScoringEventListener(@NonNull EventBus eventBus,
