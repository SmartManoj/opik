package com.comet.opik.api.resources.v1.priv;

import com.codahale.metrics.annotation.Timed;
import com.comet.opik.api.BatchDelete;
import com.comet.opik.api.Comment;
import com.comet.opik.api.DeleteFeedbackScore;
import com.comet.opik.api.DeleteThreadFeedbackScores;
import com.comet.opik.api.DeleteTraceThreads;
import com.comet.opik.api.FeedbackDefinition;
import com.comet.opik.api.FeedbackScore;
import com.comet.opik.api.FeedbackScoreBatch;
import com.comet.opik.api.FeedbackScoreNames;
import com.comet.opik.api.Project;
import com.comet.opik.api.ProjectStats;
import com.comet.opik.api.Trace;
import com.comet.opik.api.Trace.TracePage;
import com.comet.opik.api.TraceBatch;
import com.comet.opik.api.TraceSearchCriteria;
import com.comet.opik.api.TraceSearchStreamRequest;
import com.comet.opik.api.TraceThread;
import com.comet.opik.api.TraceThreadIdentifier;
import com.comet.opik.api.TraceUpdate;
import com.comet.opik.api.filter.FiltersFactory;
import com.comet.opik.api.filter.TraceFilter;
import com.comet.opik.api.filter.TraceThreadFilter;
import com.comet.opik.api.resources.v1.priv.validate.ParamsValidator;
import com.comet.opik.api.sorting.TraceSortingFactory;
import com.comet.opik.api.sorting.TraceThreadSortingFactory;
import com.comet.opik.domain.CommentDAO;
import com.comet.opik.domain.CommentService;
import com.comet.opik.domain.FeedbackScoreService;
import com.comet.opik.domain.ProjectService;
import com.comet.opik.domain.Streamer;
import com.comet.opik.domain.TraceService;
import com.comet.opik.domain.threads.TraceThreadService;
import com.comet.opik.domain.workspaces.WorkspaceMetadata;
import com.comet.opik.domain.workspaces.WorkspaceMetadataService;
import com.comet.opik.infrastructure.auth.RequestContext;
import com.comet.opik.infrastructure.ratelimit.RateLimited;
import com.comet.opik.infrastructure.usagelimit.UsageLimited;
import com.comet.opik.utils.AsyncUtils;
import com.comet.opik.utils.ErrorUtils;
import com.fasterxml.jackson.annotation.JsonView;
import com.fasterxml.jackson.databind.JsonNode;
import io.dropwizard.jersey.errors.ErrorMessage;
import io.dropwizard.validation.Validated;
import io.swagger.v3.oas.annotations.Operation;
import io.swagger.v3.oas.annotations.headers.Header;
import io.swagger.v3.oas.annotations.media.ArraySchema;
import io.swagger.v3.oas.annotations.media.Content;
import io.swagger.v3.oas.annotations.media.Schema;
import io.swagger.v3.oas.annotations.parameters.RequestBody;
import io.swagger.v3.oas.annotations.responses.ApiResponse;
import io.swagger.v3.oas.annotations.tags.Tag;
import jakarta.inject.Provider;
import jakarta.validation.Valid;
import jakarta.validation.constraints.Min;
import jakarta.validation.constraints.NotNull;
import jakarta.ws.rs.BadRequestException;
import jakarta.ws.rs.Consumes;
import jakarta.ws.rs.DELETE;
import jakarta.ws.rs.DefaultValue;
import jakarta.ws.rs.GET;
import jakarta.ws.rs.PATCH;
import jakarta.ws.rs.POST;
import jakarta.ws.rs.PUT;
import jakarta.ws.rs.Path;
import jakarta.ws.rs.PathParam;
import jakarta.ws.rs.Produces;
import jakarta.ws.rs.QueryParam;
import jakarta.ws.rs.core.Context;
import jakarta.ws.rs.core.MediaType;
import jakarta.ws.rs.core.Response;
import jakarta.ws.rs.core.UriInfo;
import lombok.NonNull;
import lombok.RequiredArgsConstructor;
import lombok.extern.slf4j.Slf4j;
import org.glassfish.jersey.server.ChunkedOutput;
import reactor.core.publisher.Flux;

import java.util.List;
import java.util.Optional;
import java.util.UUID;

import static com.comet.opik.api.TraceThread.TraceThreadPage;
import static com.comet.opik.utils.AsyncUtils.setRequestContext;
import static com.comet.opik.utils.ValidationUtils.validateProjectNameAndProjectId;

@Path("/v1/private/traces")
@Produces(MediaType.APPLICATION_JSON)
@Consumes(MediaType.APPLICATION_JSON)
@Timed
@Slf4j
@RequiredArgsConstructor(onConstructor_ = @jakarta.inject.Inject)
@Tag(name = "Traces", description = "Trace related resources")
public class TracesResource {

    private final @NonNull TraceService service;
    private final @NonNull FeedbackScoreService feedbackScoreService;
    private final @NonNull CommentService commentService;
    private final @NonNull FiltersFactory filtersFactory;
    private final @NonNull WorkspaceMetadataService workspaceMetadataService;
    private final @NonNull TraceSortingFactory traceSortingFactory;
    private final @NonNull TraceThreadSortingFactory traceThreadSortingFactory;
    private final @NonNull Provider<RequestContext> requestContext;
    private final @NonNull Streamer streamer;
    private final @NonNull ProjectService projectService;
    private final @NonNull TraceThreadService traceThreadService;

    @GET
    @Operation(operationId = "getTracesByProject", summary = "Get traces by project_name or project_id", description = "Get traces by project_name or project_id", responses = {
            @ApiResponse(responseCode = "200", description = "Trace resource", content = @Content(schema = @Schema(implementation = TracePage.class)))})
    @JsonView(Trace.View.Public.class)
    public Response getTracesByProject(
            @QueryParam("page") @Min(1) @DefaultValue("1") int page,
            @QueryParam("size") @Min(1) @DefaultValue("10") int size,
            @QueryParam("project_name") String projectName,
            @QueryParam("project_id") UUID projectId,
            @QueryParam("filters") String filters,
            @QueryParam("truncate") @Schema(description = "Truncate image included in either input, output or metadata") boolean truncate,
            @QueryParam("sorting") String sorting,
            @QueryParam("exclude") String exclude) {

        validateProjectNameAndProjectId(projectName, projectId);
        var traceFilters = filtersFactory.newFilters(filters, TraceFilter.LIST_TYPE_REFERENCE);
        var sortingFields = traceSortingFactory.newSorting(sorting);

        WorkspaceMetadata workspaceMetadata = workspaceMetadataService
                .getWorkspaceMetadata(requestContext.get().getWorkspaceId())
                .block();

        if (!sortingFields.isEmpty() && !workspaceMetadata.canUseDynamicSorting()) {
            sortingFields = List.of();
        }

        var searchCriteria = TraceSearchCriteria.builder()
                .projectName(projectName)
                .projectId(projectId)
                .filters(traceFilters)
                .truncate(truncate)
                .sortingFields(sortingFields)
                .exclude(ParamsValidator.get(exclude, Trace.TraceField.class, "exclude"))
                .build();

        String workspaceId = requestContext.get().getWorkspaceId();

        log.info("Get traces by '{}' on workspaceId '{}'", searchCriteria, workspaceId);

        TracePage tracePage = service.find(page, size, searchCriteria)
                .map(it -> {
                    // Remove sortableBy fields if dynamic sorting is disabled due to workspace size
                    if (!workspaceMetadata.canUseDynamicSorting()) {
                        return it.toBuilder().sortableBy(List.of()).build();
                    }
                    return it;
                })
                .contextWrite(ctx -> setRequestContext(ctx, requestContext))
                .block();

        log.info("Found traces by '{}', count '{}' on workspaceId '{}'", searchCriteria, tracePage.size(), workspaceId);

        return Response.ok(tracePage).build();
    }

    @POST
    @Path("/search")
    @Produces(MediaType.APPLICATION_OCTET_STREAM)
    @Operation(operationId = "searchTraces", summary = "Search traces", description = "Search traces", responses = {
            @ApiResponse(responseCode = "200", description = "Traces stream or error during process", content = @Content(array = @ArraySchema(schema = @Schema(anyOf = {
                    Trace.class,
                    ErrorMessage.class
            }), maxItems = 2000))),
            @ApiResponse(responseCode = "400", description = "Bad Request", content = @Content(schema = @Schema(implementation = ErrorMessage.class))),
            @ApiResponse(responseCode = "401", description = "Unauthorized", content = @Content(schema = @Schema(implementation = ErrorMessage.class))),
    })
    @JsonView(Trace.View.Public.class)
    public ChunkedOutput<JsonNode> searchTraces(
            @RequestBody(content = @Content(schema = @Schema(implementation = TraceSearchStreamRequest.class))) @NotNull @Valid TraceSearchStreamRequest request) {

        var workspaceId = requestContext.get().getWorkspaceId();
        var userName = requestContext.get().getUserName();

        validateProjectNameAndProjectId(request.projectName(), request.projectId());

        log.info("Streaming traces search results by '{}', workspaceId '{}'", request, workspaceId);

        var searchCriteria = TraceSearchCriteria.builder()
                .lastReceivedTraceId(request.lastRetrievedId())
                .projectName(request.projectName())
                .projectId(request.projectId())
                .filters(filtersFactory.validateFilter(request.filters()))
                .truncate(request.truncate())
                .sortingFields(List.of())
                .build();

        Flux<Trace> items = service.search(request.limit(), searchCriteria)
                .contextWrite(ctx -> ctx.put(RequestContext.USER_NAME, userName)
                        .put(RequestContext.WORKSPACE_ID, workspaceId));

        return streamer.getOutputStream(items,
                () -> log.info("Streamed traces search results by '{}', workspaceId '{}'", request, workspaceId));
    }

    @GET
    @Path("{id}")
    @Operation(operationId = "getTraceById", summary = "Get trace by id", description = "Get trace by id", responses = {
            @ApiResponse(responseCode = "200", description = "Trace resource", content = @Content(schema = @Schema(implementation = Trace.class)))})
    @JsonView(Trace.View.Public.class)
    public Response getById(@PathParam("id") UUID id) {

        String workspaceId = requestContext.get().getWorkspaceId();

        log.info("Getting trace by id '{}' on workspace_id '{}'", id, workspaceId);

        Trace trace = service.get(id)
                .contextWrite(ctx -> setRequestContext(ctx, requestContext))
                .block();

        // Verify project visibility
        projectService.get(trace.projectId());

        log.info("Got trace by id '{}', projectId '{}' on workspace_id '{}'", trace.id(), trace.projectId(),
                workspaceId);

        return Response.ok(trace).build();
    }

    @POST
    @Operation(operationId = "createTrace", summary = "Create trace", description = "Get trace", responses = {
            @ApiResponse(responseCode = "201", description = "Created", headers = {
                    @Header(name = "Location", required = true, example = "${basePath}/v1/private/traces/{traceId}", schema = @Schema(implementation = String.class))})})
    @RateLimited
    @UsageLimited
    public Response create(
            @RequestBody(content = @Content(schema = @Schema(implementation = Trace.class))) @JsonView(Trace.View.Write.class) @NotNull @Valid Trace trace,
            @Context UriInfo uriInfo) {

        String workspaceId = requestContext.get().getWorkspaceId();

        log.info("Creating trace with id '{}', projectName '{}' on workspace_id '{}'",
                trace.id(), trace.projectName(), workspaceId);

        var id = service.create(trace)
                .contextWrite(ctx -> setRequestContext(ctx, requestContext))
                .block();

        log.info("Created trace with id '{}', projectName '{}' on workspace_id '{}'",
                id, trace.projectName(), workspaceId);

        var uri = uriInfo.getAbsolutePathBuilder().path("/%s".formatted(id)).build();

        return Response.created(uri).build();
    }

    @POST
    @Path("/batch")
    @Operation(operationId = "createTraces", summary = "Create traces", description = "Create traces", responses = {
            @ApiResponse(responseCode = "204", description = "No Content")})
    @RateLimited
    @UsageLimited
    public Response createTraces(
            @RequestBody(content = @Content(schema = @Schema(implementation = TraceBatch.class))) @JsonView(Trace.View.Write.class) @NotNull @Valid TraceBatch traces) {
        var workspaceId = requestContext.get().getWorkspaceId();
        log.info("Creating traces batch with size '{}' on workspaceId '{}'", traces.traces().size(), workspaceId);
        service.create(traces)
                .contextWrite(ctx -> setRequestContext(ctx, requestContext))
                .block();
        log.info("Created traces batch with size '{}' on workspaceId '{}'", traces.traces().size(), workspaceId);
        return Response.noContent().build();
    }

    @PATCH
    @Path("{id}")
    @Operation(operationId = "updateTrace", summary = "Update trace by id", description = "Update trace by id", responses = {
            @ApiResponse(responseCode = "204", description = "No Content")})
    @RateLimited
    public Response update(@PathParam("id") UUID id,
            @RequestBody(content = @Content(schema = @Schema(implementation = TraceUpdate.class))) @Valid @NonNull TraceUpdate trace) {

        String workspaceId = requestContext.get().getWorkspaceId();

        log.info("Updating trace with id '{}' on workspaceId '{}'", id, workspaceId);

        service.update(trace, id)
                .contextWrite(ctx -> setRequestContext(ctx, requestContext))
                .block();

        log.info("Updated trace with id '{}' on workspaceId '{}'", id, workspaceId);

        return Response.noContent().build();
    }

    @DELETE
    @Path("{id}")
    @Operation(operationId = "deleteTraceById", summary = "Delete trace by id", description = "Delete trace by id", responses = {
            @ApiResponse(responseCode = "204", description = "No Content")})
    public Response deleteById(@PathParam("id") UUID id) {

        log.info("Deleting trace with id '{}'", id);

        service.delete(id)
                .contextWrite(ctx -> setRequestContext(ctx, requestContext))
                .block();

        log.info("Deleted trace with id '{}'", id);

        return Response.noContent().build();
    }

    @POST
    @Path("/delete")
    @Operation(operationId = "deleteTraces", summary = "Delete traces", description = "Delete traces", responses = {
            @ApiResponse(responseCode = "204", description = "No Content")})
    public Response deleteTraces(
            @RequestBody(content = @Content(schema = @Schema(implementation = BatchDelete.class))) @NotNull @Valid BatchDelete request) {
        log.info("Deleting traces, count '{}'", request.ids().size());
        service.delete(request.ids())
                .contextWrite(ctx -> setRequestContext(ctx, requestContext))
                .block();
        log.info("Deleted traces, count '{}'", request.ids().size());
        return Response.noContent().build();
    }

    @GET
    @Path("/stats")
    @Operation(operationId = "getTraceStats", summary = "Get trace stats", description = "Get trace stats", responses = {
            @ApiResponse(responseCode = "200", description = "Trace stats resource", content = @Content(schema = @Schema(implementation = ProjectStats.class)))
    })
    @JsonView({ProjectStats.ProjectStatItem.View.Public.class})
    public Response getStats(@QueryParam("project_id") UUID projectId,
            @QueryParam("project_name") String projectName,
            @QueryParam("filters") String filters) {

        validateProjectNameAndProjectId(projectName, projectId);
        var traceFilters = filtersFactory.newFilters(filters, TraceFilter.LIST_TYPE_REFERENCE);
        var searchCriteria = TraceSearchCriteria.builder()
                .projectName(projectName)
                .projectId(projectId)
                .filters(traceFilters)
                .build();

        String workspaceId = requestContext.get().getWorkspaceId();

        log.info("Get trace stats by '{}' on workspaceId '{}'", searchCriteria, workspaceId);

        ProjectStats projectStats = service.getStats(searchCriteria)
                .contextWrite(ctx -> setRequestContext(ctx, requestContext))
                .block();

        log.info("Found trace stats by '{}', count '{}' on workspaceId '{}'", searchCriteria,
                projectStats.stats().size(), workspaceId);

        return Response.ok(projectStats).build();
    }

    // Feedback scores
    @PUT
    @Path("/{id}/feedback-scores")
    @Operation(operationId = "addTraceFeedbackScore", summary = "Add trace feedback score", description = "Add trace feedback score", responses = {
            @ApiResponse(responseCode = "204", description = "No Content")})
    @RateLimited
    public Response addTraceFeedbackScore(@PathParam("id") UUID id,
            @RequestBody(content = @Content(schema = @Schema(implementation = FeedbackScore.class))) @NotNull @Valid FeedbackScore score) {

        String workspaceId = requestContext.get().getWorkspaceId();

        log.info("Add trace feedback score '{}' for id '{}' on workspaceId '{}'", score.name(), id, workspaceId);

        feedbackScoreService.scoreTrace(id, score)
                .contextWrite(ctx -> setRequestContext(ctx, requestContext))
                .block();

        log.info("Added trace feedback score '{}' for id '{}' on workspaceId '{}'", score.name(), id, workspaceId);

        return Response.noContent().build();
    }

    @POST
    @Path("/{id}/feedback-scores/delete")
    @Operation(operationId = "deleteTraceFeedbackScore", summary = "Delete trace feedback score", description = "Delete trace feedback score", responses = {
            @ApiResponse(responseCode = "204", description = "No Content")})
    public Response deleteTraceFeedbackScore(@PathParam("id") UUID id,
            @RequestBody(content = @Content(schema = @Schema(implementation = DeleteFeedbackScore.class))) @NotNull @Valid DeleteFeedbackScore score) {
        var workspaceId = requestContext.get().getWorkspaceId();
        log.info("Delete trace feedback score '{}' for id '{}' on workspaceId '{}'", score.name(), id, workspaceId);
        feedbackScoreService.deleteTraceScore(id, score.name())
                .contextWrite(ctx -> setRequestContext(ctx, requestContext))
                .block();
        log.info("Deleted trace feedback score '{}' for id '{}' on workspaceId '{}'", score.name(), id, workspaceId);
        return Response.noContent().build();
    }

    @PUT
    @Path("/feedback-scores")
    @Operation(operationId = "scoreBatchOfTraces", summary = "Batch feedback scoring for traces", description = "Batch feedback scoring for traces", responses = {
            @ApiResponse(responseCode = "204", description = "No Content")})
    @RateLimited
    public Response scoreBatchOfTraces(
            @RequestBody(content = @Content(schema = @Schema(implementation = FeedbackScoreBatch.class))) @NotNull @Valid FeedbackScoreBatch feedbackScoreBatch) {

        String workspaceId = requestContext.get().getWorkspaceId();

        log.info("Feedback scores batch for traces, size {} on  workspaceId '{}'", feedbackScoreBatch.scores().size(),
                workspaceId);

        feedbackScoreService.scoreBatchOfTraces(feedbackScoreBatch.scores())
                .contextWrite(ctx -> setRequestContext(ctx, requestContext))
                .retryWhen(AsyncUtils.handleConnectionError())
                .block();

        log.info("Feedback scores batch for traces, size {} on  workspaceId '{}'", feedbackScoreBatch.scores().size(),
                workspaceId);

        return Response.noContent().build();
    }

    @GET
    @Path("/feedback-scores/names")
    @Operation(operationId = "findFeedbackScoreNames", summary = "Find Feedback Score names", description = "Find Feedback Score names", responses = {
            @ApiResponse(responseCode = "200", description = "Feedback Scores resource", content = @Content(array = @ArraySchema(schema = @Schema(implementation = String.class))))
    })
    @JsonView({FeedbackDefinition.View.Public.class})
    public Response findFeedbackScoreNames(@QueryParam("project_id") UUID projectId) {

        if (projectId == null) {
            throw new BadRequestException("project_id must be provided");
        }

        String workspaceId = requestContext.get().getWorkspaceId();

        log.info("Find feedback score names by project_id '{}', on workspaceId '{}'",
                projectId, workspaceId);
        FeedbackScoreNames feedbackScoreNames = feedbackScoreService
                .getTraceFeedbackScoreNames(projectId)
                .contextWrite(ctx -> setRequestContext(ctx, requestContext))
                .block();
        log.info("Found feedback score names '{}' by project_id '{}', on workspaceId '{}'",
                feedbackScoreNames.scores().size(), projectId, workspaceId);

        return Response.ok(feedbackScoreNames).build();
    }

    // Comments
    @POST
    @Path("/{id}/comments")
    @Operation(operationId = "addTraceComment", summary = "Add trace comment", description = "Add trace comment", responses = {
            @ApiResponse(responseCode = "201", description = "Created", headers = {
                    @Header(name = "Location", required = true, example = "${basePath}/v1/private/traces/{traceId}/comments/{commentId}", schema = @Schema(implementation = String.class))})})
    public Response addTraceComment(@PathParam("id") UUID id,
            @RequestBody(content = @Content(schema = @Schema(implementation = Comment.class))) @NotNull @Valid Comment comment,
            @Context UriInfo uriInfo) {

        String workspaceId = requestContext.get().getWorkspaceId();

        log.info("Add comment for trace with id '{}' on workspaceId '{}'", id, workspaceId);

        var commentId = commentService.create(id, comment, CommentDAO.EntityType.TRACE)
                .contextWrite(ctx -> setRequestContext(ctx, requestContext))
                .block();

        var uri = uriInfo.getAbsolutePathBuilder().path("/%s".formatted(commentId)).build();
        log.info("Added comment with id '{}' for trace with id '{}' on workspaceId '{}'", comment.id(), id,
                workspaceId);

        return Response.created(uri).build();
    }

    @GET
    @Path("/{traceId}/comments/{commentId}")
    @Operation(operationId = "getTraceComment", summary = "Get trace comment", description = "Get trace comment", responses = {
            @ApiResponse(responseCode = "200", description = "Comment resource", content = @Content(schema = @Schema(implementation = Comment.class))),
            @ApiResponse(responseCode = "404", description = "Not found", content = @Content(schema = @Schema(implementation = ErrorMessage.class)))})
    public Response getTraceComment(@PathParam("commentId") @NotNull UUID commentId,
            @PathParam("traceId") @NotNull UUID traceId) {

        String workspaceId = requestContext.get().getWorkspaceId();

        log.info("Getting trace comment by id '{}' on workspace_id '{}'", commentId, workspaceId);

        Comment comment = commentService.get(traceId, commentId)
                .contextWrite(ctx -> setRequestContext(ctx, requestContext))
                .block();

        log.info("Got trace comment by id '{}', on workspace_id '{}'", comment.id(), workspaceId);

        return Response.ok(comment).build();
    }

    @PATCH
    @Path("/comments/{commentId}")
    @Operation(operationId = "updateTraceComment", summary = "Update trace comment by id", description = "Update trace comment by id", responses = {
            @ApiResponse(responseCode = "204", description = "No Content"),
            @ApiResponse(responseCode = "404", description = "Not found")})
    public Response updateTraceComment(@PathParam("commentId") UUID commentId,
            @RequestBody(content = @Content(schema = @Schema(implementation = Comment.class))) @NotNull @Valid Comment comment) {

        String workspaceId = requestContext.get().getWorkspaceId();

        log.info("Update trace comment with id '{}' on workspaceId '{}'", commentId, workspaceId);

        commentService.update(commentId, comment)
                .contextWrite(ctx -> setRequestContext(ctx, requestContext))
                .block();

        log.info("Updated trace comment with id '{}' on workspaceId '{}'", commentId, workspaceId);

        return Response.noContent().build();
    }

    @POST
    @Path("/comments/delete")
    @Operation(operationId = "deleteTraceComments", summary = "Delete trace comments", description = "Delete trace comments", responses = {
            @ApiResponse(responseCode = "204", description = "No Content"),
    })
    public Response deleteTraceComments(
            @NotNull @RequestBody(content = @Content(schema = @Schema(implementation = BatchDelete.class))) @Valid BatchDelete batchDelete) {

        String workspaceId = requestContext.get().getWorkspaceId();

        log.info("Delete trace comments with ids '{}' on workspaceId '{}'", batchDelete.ids(), workspaceId);

        commentService.delete(batchDelete)
                .contextWrite(ctx -> setRequestContext(ctx, requestContext))
                .block();

        log.info("Deleted trace comments with ids '{}' on workspaceId '{}'", batchDelete.ids(), workspaceId);

        return Response.noContent().build();
    }

    // Trace Threads
    @GET
    @Path("/threads")
    @Operation(operationId = "getTraceThreads", summary = "Get trace threads", description = "Get trace threads", responses = {
            @ApiResponse(responseCode = "200", description = "Trace threads resource", content = @Content(schema = @Schema(implementation = TraceThreadPage.class)))})
    public Response getTraceThreads(
            @QueryParam("page") @Min(1) @DefaultValue("1") int page,
            @QueryParam("size") @Min(1) @DefaultValue("10") int size,
            @QueryParam("project_name") String projectName,
            @QueryParam("project_id") UUID projectId,
            @QueryParam("truncate") @Schema(description = "Truncate image included in the messages") boolean truncate,
            @QueryParam("filters") String filters,
            @QueryParam("sorting") String sorting) {

        validateProjectNameAndProjectId(projectName, projectId);
        var traceFilters = filtersFactory.newFilters(filters, TraceThreadFilter.LIST_TYPE_REFERENCE);
        var sortingFields = traceThreadSortingFactory.newSorting(sorting);

        WorkspaceMetadata workspaceMetadata = workspaceMetadataService
                .getWorkspaceMetadata(requestContext.get().getWorkspaceId())
                .block();

        if (!sortingFields.isEmpty() && !workspaceMetadata.canUseDynamicSorting()) {
            sortingFields = List.of();
        }

        var searchCriteria = TraceSearchCriteria.builder()
                .projectName(projectName)
                .projectId(projectId)
                .filters(traceFilters)
                .truncate(truncate)
                .sortingFields(sortingFields)
                .build();

        String workspaceId = requestContext.get().getWorkspaceId();

        log.info("Get trace threads by '{}' on workspaceId '{}'", searchCriteria, workspaceId);

        TraceThreadPage traceThreadPage = service.getTraceThreads(page, size, searchCriteria)
                .map(it -> {
                    // Remove sortableBy fields if dynamic sorting is disabled due to workspace size
                    if (!workspaceMetadata.canUseDynamicSorting()) {
                        return it.toBuilder().sortableBy(List.of()).build();
                    }
                    return it;
                })
                .contextWrite(ctx -> setRequestContext(ctx, requestContext))
                .block();

        log.info("Found trace threads by '{}', count '{}' on workspaceId '{}'", searchCriteria, traceThreadPage.size(),
                workspaceId);

        return Response.ok(traceThreadPage).build();
    }

    @POST
    @Path("/threads/retrieve")
    @Operation(operationId = "getTraceThread", summary = "Get trace thread", description = "Get trace thread", responses = {
            @ApiResponse(responseCode = "200", description = "Trace thread resource", content = @Content(schema = @Schema(implementation = TraceThread.class))),
            @ApiResponse(responseCode = "404", description = "Not found", content = @Content(schema = @Schema(implementation = ErrorMessage.class)))
    })
    public Response getTraceThread(
            @RequestBody(content = @Content(schema = @Schema(implementation = TraceThreadIdentifier.class))) @NotNull @Valid TraceThreadIdentifier identifier) {

        String workspaceId = requestContext.get().getWorkspaceId();
        UUID projectId = validateProjectIdentifier(identifier, workspaceId);

        log.info("Getting trace thread by id '{}' and project id '{}' on workspace_id '{}'", projectId,
                identifier.threadId(), workspaceId);

        TraceThread thread = service.getThreadById(projectId, identifier.threadId())
                .contextWrite(ctx -> setRequestContext(ctx, requestContext))
                .block();

        log.info("Got trace thread by id '{}', project id '{}' on workspace_id '{}'", identifier.threadId(),
                projectId, workspaceId);

        return Response.ok(thread).build();
    }

    private UUID validateProjectIdentifier(TraceThreadIdentifier identifier, String workspaceId) {
        // Verify project visibility
        if (identifier.projectId() != null) {
            return projectService.get(identifier.projectId()).id();
        }

        // If the project name is provided, find the project by name
        return projectService.findByNames(workspaceId, List.of(identifier.projectName()))
                .stream()
                .findFirst()
                .orElseThrow(() -> ErrorUtils.failWithNotFoundName("Project", identifier.projectName()))
                .id();
    }

    @POST
    @Path("/threads/delete")
    @Operation(operationId = "deleteTraceThreads", summary = "Delete trace threads", description = "Delete trace threads", responses = {
            @ApiResponse(responseCode = "204", description = "No Content")})
    public Response deleteTraceThreads(
            @NotNull @RequestBody(content = @Content(schema = @Schema(implementation = DeleteTraceThreads.class))) @Valid DeleteTraceThreads traceThreads) {

        String workspaceId = requestContext.get().getWorkspaceId();

        log.info("Delete trace threads with project_name '{}' or project_id '{}' on workspaceId '{}'",
                traceThreads.projectName(), traceThreads.projectId(), workspaceId);

        service.deleteTraceThreads(traceThreads)
                .contextWrite(ctx -> setRequestContext(ctx, requestContext))
                .block();

        log.info("Deleted trace threads with ids '{}' on workspaceId '{}'", traceThreads.threadIds(), workspaceId);

        return Response.noContent().build();
    }

    @PUT
    @Path("/threads/open")
    @Operation(operationId = "openTraceThread", summary = "Open trace thread", description = "Open trace thread", responses = {
            @ApiResponse(responseCode = "204", description = "No Content")})
    public Response openTraceThread(
            @RequestBody(content = @Content(schema = @Schema(implementation = TraceThreadIdentifier.class))) @NotNull @Valid TraceThreadIdentifier identifier) {

        String workspaceId = requestContext.get().getWorkspaceId();

        // Validate project identifier and get projectId
        UUID projectId = validateProjectIdentifier(identifier, workspaceId);

        log.info("Open trace thread by id '{}' and project id '{}' on workspace_id '{}'", identifier.threadId(),
                projectId, workspaceId);

        traceThreadService.openThread(projectId, identifier.threadId())
                .contextWrite(ctx -> setRequestContext(ctx, requestContext))
                .block();

        log.info("Opened trace thread by id '{}' and project id '{}' on workspace_id '{}'", identifier.threadId(),
                projectId, workspaceId);

        return Response.noContent().build();
    }

    @PUT
    @Path("/threads/close")
    @Operation(operationId = "closeTraceThread", summary = "Close trace thread", description = "Close trace thread", responses = {
            @ApiResponse(responseCode = "204", description = "No Content")})
    public Response closeTraceThread(
            @RequestBody(content = @Content(schema = @Schema(implementation = TraceThreadIdentifier.class))) @NotNull @Valid TraceThreadIdentifier identifier) {

        String workspaceId = requestContext.get().getWorkspaceId();

        // Validate project identifier and get projectId
        UUID projectId = validateProjectIdentifier(identifier, workspaceId);

        log.info("Close trace thread by id '{}' and project id '{}' on workspace_id '{}'", identifier.threadId(),
                projectId, workspaceId);

        traceThreadService.closeThread(projectId, identifier.threadId())
                .contextWrite(ctx -> setRequestContext(ctx, requestContext))
                .block();

        log.info("Close trace thread by id '{}' and project id '{}' on workspace_id '{}'", identifier.threadId(),
                projectId, workspaceId);

        return Response.noContent().build();
    }

    @PUT
    @Path("/threads/feedback-scores")
    @Operation(operationId = "scoreBatchOfThreads", summary = "Batch feedback scoring for threads", description = "Batch feedback scoring for threads", responses = {
            @ApiResponse(responseCode = "204", description = "No Content")})
    @RateLimited
    public Response scoreBatchOfThreads(
            @RequestBody(content = @Content(schema = @Schema(implementation = FeedbackScoreBatch.class))) @JsonView(FeedbackScoreBatch.View.Thread.class) @Validated(FeedbackScoreBatch.View.Thread.class) @NotNull @Valid FeedbackScoreBatch batch) {

        String workspaceId = requestContext.get().getWorkspaceId();

        log.info("Feedback scores batch for threads, size '{}' on  workspaceId '{}'", batch.scores().size(),
                workspaceId);

        feedbackScoreService.scoreBatchOfThreads(batch.scores())
                .contextWrite(ctx -> setRequestContext(ctx, requestContext))
                .retryWhen(AsyncUtils.handleConnectionError())
                .block();

        log.info("Feedback scores batch for threads, size '{}' on  workspaceId '{}'", batch.scores().size(),
                workspaceId);

        return Response.noContent().build();
    }

    @POST
    @Path("/threads/feedback-scores/delete")
    @Operation(operationId = "deleteThreadFeedbackScores", summary = "Delete thread feedback scores", description = "Delete thread feedback scores", responses = {
            @ApiResponse(responseCode = "204", description = "No Content")})
    public Response deleteThreadFeedbackScores(
            @RequestBody(content = @Content(schema = @Schema(implementation = DeleteThreadFeedbackScores.class))) @NotNull @Valid DeleteThreadFeedbackScores scores) {
        var workspaceId = requestContext.get().getWorkspaceId();
        String projectName = scores.projectName();

<<<<<<< HEAD
        Optional<Project> project = projectService.findByNames(workspaceId, List.of(projectName)).stream().findFirst();

        if (project.isEmpty()) {
            log.info("Project '{}' not found on workspaceId '{}', cannot delete feedback scores", projectName,
                    workspaceId);
            return Response.noContent().build();
        }

        log.info("Deleting feedback scores for threadId '{}', projectName '{}' on workspaceId '{}'", scores.threadId(),
                projectName, workspaceId);

        feedbackScoreService.deleteThreadScores(project.get().id(), scores.threadId(), scores.names())
=======
        log.info("Deleting feedback scores for threadId '{}', projectName '{}' on workspaceId '{}'", scores.threadId(),
                projectName, workspaceId);

        feedbackScoreService.deleteThreadScores(scores.projectName(), scores.threadId(), scores.names())
>>>>>>> 39dc4601
                .contextWrite(ctx -> setRequestContext(ctx, requestContext))
                .block();

        log.info("Deleted feedback scores for threadId '{}', projectName '{}' on workspaceId '{}'", scores.threadId(),
                projectName, workspaceId);

        return Response.noContent().build();
    }

}<|MERGE_RESOLUTION|>--- conflicted
+++ resolved
@@ -726,25 +726,10 @@
         var workspaceId = requestContext.get().getWorkspaceId();
         String projectName = scores.projectName();
 
-<<<<<<< HEAD
-        Optional<Project> project = projectService.findByNames(workspaceId, List.of(projectName)).stream().findFirst();
-
-        if (project.isEmpty()) {
-            log.info("Project '{}' not found on workspaceId '{}', cannot delete feedback scores", projectName,
-                    workspaceId);
-            return Response.noContent().build();
-        }
-
         log.info("Deleting feedback scores for threadId '{}', projectName '{}' on workspaceId '{}'", scores.threadId(),
                 projectName, workspaceId);
 
-        feedbackScoreService.deleteThreadScores(project.get().id(), scores.threadId(), scores.names())
-=======
-        log.info("Deleting feedback scores for threadId '{}', projectName '{}' on workspaceId '{}'", scores.threadId(),
-                projectName, workspaceId);
-
         feedbackScoreService.deleteThreadScores(scores.projectName(), scores.threadId(), scores.names())
->>>>>>> 39dc4601
                 .contextWrite(ctx -> setRequestContext(ctx, requestContext))
                 .block();
 
