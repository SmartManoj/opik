import contextvars
import functools
import logging
import uuid
from typing import Any, Dict, List, Optional, Set, Union

from google.adk.agents.callback_context import CallbackContext
from google.adk.models import LlmRequest, LlmResponse, lite_llm
from google.adk.tools.base_tool import BaseTool
from google.adk.tools.tool_context import ToolContext

from opik import context_storage
from opik.api_objects import helpers, opik_client, span, trace
from opik.types import DistributedTraceHeadersDict, LLMProvider, SpanType
from . import helpers as adk_helpers, litellm_wrappers, llm_response_wrapper

LOGGER = logging.getLogger(__name__)

SpanOrTraceData = Union[span.SpanData, trace.TraceData]


class OpikTracer:
    def __init__(
        self,
        name: Optional[str] = None,
        tags: Optional[List[str]] = None,
        metadata: Optional[Dict[str, Any]] = None,
        project_name: Optional[str] = None,
        distributed_headers: Optional[DistributedTraceHeadersDict] = None,
    ):
        self.name = name
        self.tags = tags
        self.metadata = metadata or {}
        self.metadata["created_from"] = "google-adk"
        self.project_name = project_name
        self.distributed_headers = distributed_headers
        self._client = opik_client.get_client_cached()

        self._last_model_output: Optional[Dict[str, Any]] = None

        # Use OpikContextStorage instance instead of global context storage module
        # in case we need to use different context storage for ADK in the future
        self._context_storage = context_storage.get_current_context_instance()

        self._external_parent_span_id: contextvars.ContextVar[Optional[str]] = (
            contextvars.ContextVar("external_parent_span_id", default=None)
        )

        self._opik_created_trace_id: Optional[str] = None
        self._opik_created_spans: Set[str] = set()

        self._opik_client = opik_client.get_client_cached()

        _patch_adk()

    def _attach_span_to_existing_span(
        self,
        current_span_data: span.SpanData,
        name: str,
        input: Dict[str, Any],
        type: SpanType,
        metadata: Optional[Dict[str, Any]] = None,
        provider: Optional[Union[str, LLMProvider]] = None,
        model: Optional[str] = None,
    ) -> None:
        project_name = helpers.resolve_child_span_project_name(
            parent_project_name=current_span_data.project_name,
            child_project_name=self.project_name,
        )

        span_data = span.SpanData(
            trace_id=current_span_data.trace_id,
            parent_span_id=current_span_data.id,
            name=name,
            provider=provider,
            model=model,
            input=input,
            type=type,
            project_name=project_name,
            metadata=self.metadata
            if metadata is None
            else {**self.metadata, **metadata},
        )
        self._set_current_context_data(span_data)
        self._opik_created_spans.add(span_data.id)

    def _attach_span_to_existing_trace(
        self,
        current_trace_data: trace.TraceData,
        name: str,
        input: Dict[str, Any],
        type: SpanType,
        metadata: Optional[Dict[str, Any]] = None,
        provider: Optional[Union[str, LLMProvider]] = None,
        model: Optional[str] = None,
    ) -> None:
        project_name = helpers.resolve_child_span_project_name(
            parent_project_name=current_trace_data.project_name,
            child_project_name=self.project_name,
        )
        span_data = span.SpanData(
            trace_id=current_trace_data.id,
            parent_span_id=None,
            name=name,
            provider=provider,
            model=model,
            input=input,
            type=type,
            project_name=project_name,
            metadata=self.metadata
            if metadata is None
            else {**self.metadata, **metadata},
        )
        self._set_current_context_data(span_data)
        self._opik_created_spans.add(span_data.id)

    def _start_trace(
        self,
        new_trace_data: trace.TraceData,
    ) -> None:
        self._set_current_context_data(new_trace_data)
        self._opik_created_trace_id = new_trace_data.id

        if self._opik_client.config.log_start_trace:
            self._opik_client.trace(**new_trace_data.as_start_parameters)

    def _end_current_trace(self) -> None:
<<<<<<< HEAD
        if (trace_data := self._context_storage.get_trace_data()) is not None:
            trace_data.init_end_time()
            self._opik_client.trace(**trace_data.as_parameters)
=======
        is_error = True
>>>>>>> f92621ae

        if trace_data := self._context_storage.get_trace_data():
            if trace_data.id == self._opik_created_trace_id:
                self._context_storage.set_trace_data(None)
                trace_data.init_end_time()
                self._opik_client.trace(**trace_data.__dict__)
                is_error = False

        if is_error:
            LOGGER.error("Failed during _end_current_trace(): trace is not found.")

    def _end_current_span(
        self,
    ) -> None:
        is_error = True

        if span_data := self._context_storage.top_span_data():
            if span_data.id in self._opik_created_spans:
                self._context_storage.pop_span_data()
                span_data.init_end_time()
                self._opik_client.span(**span_data.__dict__)
                is_error = False

        if is_error:
            LOGGER.error("Failed during _end_current_span(): span is not found.")

    def _set_current_context_data(self, value: SpanOrTraceData) -> None:
        if isinstance(value, span.SpanData):
            self._context_storage.add_span_data(value)
        elif isinstance(value, trace.TraceData):
            self._context_storage.set_trace_data(value)
        else:
            raise ValueError(f"Invalid context type: {type(value)}")

    def _ensure_no_hanging_opik_tracer_spans(self) -> None:
        # handle spans created by this tracer
        if external_parent_span_id := self._external_parent_span_id.get():
            self._context_storage.trim_span_data_stack_to_certain_span(
                external_parent_span_id
            )
        else:
            self._context_storage.clear_spans()
        self._opik_created_spans.clear()

        # handle trace created by this tracer
        if current_trace_data := self._context_storage.get_trace_data():
            if current_trace_data.id == self._opik_created_trace_id:
                self._opik_created_trace_id = None
                self._context_storage.set_trace_data(None)

    def before_agent_callback(
        self, callback_context: CallbackContext, *args: Any, **kwargs: Any
    ) -> None:
        try:
            if "opik_thread_id" in callback_context.state:
                thread_id = callback_context.state["opik_thread_id"]
            else:
                thread_id = str(uuid.uuid4())
                callback_context.state["opik_thread_id"] = thread_id

            trace_metadata = self.metadata.copy()
            trace_metadata["adk_invocation_id"] = callback_context.invocation_id

            user_input = adk_helpers.convert_adk_base_model_to_dict(
                callback_context.user_content
            )
            name = self.name or callback_context.agent_name

            if current_span_data := self._context_storage.top_span_data():
                self._attach_span_to_existing_span(
                    current_span_data=current_span_data,
                    name=name,
                    input=user_input,
                    type="general",
                    metadata=self.metadata,
                )
                self._external_parent_span_id.set(current_span_data.id)
            elif current_trace_data := self._context_storage.get_trace_data():
                self._attach_span_to_existing_trace(
                    current_trace_data=current_trace_data,
                    name=name,
                    input=user_input,
                    type="general",
                    metadata=self.metadata,
                )
            else:
                new_trace_data = trace.TraceData(
                    name=name,
                    input=user_input,
                    metadata=trace_metadata,
                    project_name=self.project_name,
                    thread_id=thread_id,
                )
                self._start_trace(new_trace_data)
        except Exception as e:
            LOGGER.error(f"Failed during before_agent_callback(): {e}", exc_info=True)

    def after_agent_callback(
        self, callback_context: CallbackContext, *args: Any, **kwargs: Any
    ) -> None:
        try:
            output = self._last_model_output

            if span_data := self._context_storage.top_span_data():
                span_data.update(output=output).init_end_time()
                self._end_current_span()
            else:
                trace_data = self._context_storage.get_trace_data()
                assert trace_data is not None
                trace_data.update(output=output).init_end_time()
                self._end_current_trace()
                self._last_model_output = None
        except Exception as e:
            LOGGER.error(f"Failed during after_agent_callback(): {e}", exc_info=True)
        finally:
            self._ensure_no_hanging_opik_tracer_spans()

    def before_model_callback(
        self,
        callback_context: CallbackContext,
        llm_request: LlmRequest,
        *args: Any,
        **kwargs: Any,
    ) -> None:
        try:
            input = adk_helpers.convert_adk_base_model_to_dict(llm_request)

            provider, model = litellm_wrappers.parse_provider_and_model(
                llm_request.model
            )

            if current_span_data := self._context_storage.top_span_data():
                self._attach_span_to_existing_span(
                    current_span_data=current_span_data,
                    name=llm_request.model,
                    provider=provider,
                    model=model,
                    input=input,
                    type="llm",
                    metadata=self.metadata,
                )
            else:
                current_trace_data = self._context_storage.get_trace_data()
                assert current_trace_data is not None
                self._attach_span_to_existing_trace(
                    current_trace_data=current_trace_data,
                    name=llm_request.model,
                    provider=provider,
                    model=model,
                    input=input,
                    type="llm",
                    metadata=self.metadata,
                )
        except Exception as e:
            LOGGER.error(f"Failed during before_model_callback(): {e}", exc_info=True)

    def after_model_callback(
        self,
        callback_context: CallbackContext,
        llm_response: LlmResponse,
        *args: Any,
        **kwargs: Any,
    ) -> None:
        try:
            # Ignore partial chunks, ADK will call this method with the full
            # response at the end
            if llm_response.partial is True:
                return
        except Exception:
            LOGGER.debug("Error checking for partial chunks", exc_info=True)

        model = None
        provider = None
        usage = None
        output = None

        try:
            output = adk_helpers.convert_adk_base_model_to_dict(llm_response)
            usage_data = llm_response_wrapper.pop_llm_usage_data(output)
            if usage_data is not None:
                model = usage_data.model
                provider = usage_data.provider
                usage = usage_data.opik_usage
        except Exception:
            LOGGER.debug(
                "Error converting LlmResponse to dict or extracting usage data",
                exc_info=True,
            )

        self._last_model_output = output

        try:
            span_data = self._context_storage.top_span_data()
            assert span_data is not None
            span_data.update(
                output=output,
                usage=usage,
                model=model,
                provider=provider,
            )
            self._end_current_span()
        except Exception as e:
            LOGGER.error(f"Failed during after_model_callback(): {e}", exc_info=True)

    def before_tool_callback(
        self,
        tool: BaseTool,
        args: Dict[str, Any],
        tool_context: ToolContext,
        *other_args: Any,
        **kwargs: Any,
    ) -> None:
        try:
            metadata = {"function_call_id": tool_context.function_call_id}

            if (current_span_data := self._context_storage.top_span_data()) is not None:
                self._attach_span_to_existing_span(
                    current_span_data=current_span_data,
                    name=tool.name,
                    input=args,
                    type="tool",
                    metadata=metadata,
                )
            else:
                current_trace_data = self._context_storage.get_trace_data()
                assert current_trace_data is not None
                self._attach_span_to_existing_trace(
                    current_trace_data=current_trace_data,
                    name=tool.name,
                    input=args,
                    type="tool",
                    metadata=metadata,
                )
        except Exception as e:
            LOGGER.error(f"Failed during before_tool_callback(): {e}", exc_info=True)

    def after_tool_callback(
        self,
        tool: BaseTool,
        args: Dict[str, Any],
        tool_context: ToolContext,
        tool_response: Any,
        *other_args: Any,
        **kwargs: Any,
    ) -> None:
        try:
            current_span_data = self._context_storage.top_span_data()
            assert current_span_data is not None

            if isinstance(tool_response, dict):
                current_span_data.update(output=tool_response)
            else:
                current_span_data.update(output={"output": tool_response})
            self._end_current_span()
        except Exception as e:
            LOGGER.error(f"Failed during after_tool_callback(): {e}", exc_info=True)


@functools.lru_cache()
def _patch_adk() -> None:
    # monkey patch LLMResponse to store usage_metadata
    old_function = LlmResponse.create
    create_wrapper = llm_response_wrapper.LlmResponseCreateWrapper(old_function)
    LlmResponse.create = create_wrapper

    if hasattr(lite_llm, "LiteLLMClient") and hasattr(
        lite_llm.LiteLLMClient, "acompletion"
    ):
        lite_llm.LiteLLMClient.acompletion = (
            litellm_wrappers.litellm_client_acompletion_decorator(
                lite_llm.LiteLLMClient.acompletion
            )
        )
    if hasattr(lite_llm, "_model_response_to_generate_content_response"):
        lite_llm._model_response_to_generate_content_response = (
            litellm_wrappers.generate_content_response_decorator(
                lite_llm._model_response_to_generate_content_response
            )
        )<|MERGE_RESOLUTION|>--- conflicted
+++ resolved
@@ -125,19 +125,13 @@
             self._opik_client.trace(**new_trace_data.as_start_parameters)
 
     def _end_current_trace(self) -> None:
-<<<<<<< HEAD
-        if (trace_data := self._context_storage.get_trace_data()) is not None:
-            trace_data.init_end_time()
-            self._opik_client.trace(**trace_data.as_parameters)
-=======
         is_error = True
->>>>>>> f92621ae
 
         if trace_data := self._context_storage.get_trace_data():
             if trace_data.id == self._opik_created_trace_id:
                 self._context_storage.set_trace_data(None)
                 trace_data.init_end_time()
-                self._opik_client.trace(**trace_data.__dict__)
+                self._opik_client.trace(**trace_data.as_parameters)
                 is_error = False
 
         if is_error:
